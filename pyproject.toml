[tool.poetry]
name = "TorToiSe"
version = "3.0.0"
description = "A high quality multi-voice text-to-speech library"
authors = ["James Betker <james@adamant.ai>"]
license = "AGPL-3.0-only"

[tool.poetry.dependencies]
python = ">=3.8,<3.9.7 || >3.9.7,<3.12"
einops = "^0.6.0"
inflect = "^6.0.2"
progressbar = "^2.5"
tokenizers = "^0.13.2"
tqdm = "^4.64.1"
Unidecode = "^1.3.6"
librosa = "^0.8.1"
scipy = "^1.10.0"
numba = "^0.56.4" # putting this here because of a weird bug
rotary-embedding-torch = "^0.2.1"
transformers = "^4.26.1"
torchaudio = "^0.13.1"
k-diffusion = "^0.0.14"
<<<<<<< HEAD
simple-parsing = "^0.0.21"
=======
voicefixer = "^0.1.2"
streamlit = "^1.18.1"
>>>>>>> 4c283041

[tool.poetry.dev-dependencies]
black = "^23.1.0"
ruff = "^0.0.247"
isort = "^5.12.0"

[build-system]
requires = ["poetry-core>=1.0.0"]
build-backend = "poetry.core.masonry.api"<|MERGE_RESOLUTION|>--- conflicted
+++ resolved
@@ -20,12 +20,9 @@
 transformers = "^4.26.1"
 torchaudio = "^0.13.1"
 k-diffusion = "^0.0.14"
-<<<<<<< HEAD
 simple-parsing = "^0.0.21"
-=======
 voicefixer = "^0.1.2"
 streamlit = "^1.18.1"
->>>>>>> 4c283041
 
 [tool.poetry.dev-dependencies]
 black = "^23.1.0"
